--- conflicted
+++ resolved
@@ -6,9 +6,6 @@
 import pytest
 from pytest_mock import MockerFixture
 
-<<<<<<< HEAD
-from langgraph.store.base import GetOp, InvalidNamespaceError, Item, Op, PutOp, Result
-=======
 from langgraph.store.base import (
     GetOp,
     InvalidNamespaceError,
@@ -18,7 +15,6 @@
     Result,
     get_text_at_path,
 )
->>>>>>> 9a83dd79
 from langgraph.store.base._embed_test_utils import CharacterEmbeddings
 from langgraph.store.base.batch import AsyncBatchedBaseStore
 from langgraph.store.memory import InMemoryStore
@@ -884,9 +880,6 @@
 
     special_query = "test!@#$%^&*()"
     results = await store.asearch(("test",), query=special_query)
-<<<<<<< HEAD
-    assert len(results) == 1
-=======
     assert len(results) == 1
 
 
@@ -937,5 +930,4 @@
     results = await store.asearch(("test",), query="www")
     assert len(results) == 2
     assert results[0].response_metadata["score"] < ascore
-    assert results[1].response_metadata["score"] < ascore
->>>>>>> 9a83dd79
+    assert results[1].response_metadata["score"] < ascore